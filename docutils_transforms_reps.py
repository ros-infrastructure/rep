# $Id: reps.py 4564 2006-05-21 20:44:42Z wiemann $
# Author: David Goodger <goodger@python.org>
# Copyright: This module has been placed in the public domain.

"""
Transforms for REP processing.

- `Headers`: Used to transform a REP's initial RFC-2822 header.  It remains a
  field list, but some entries get processed.
- `Contents`: Auto-inserts a table of contents.
- `REPZero`: Special processing for REP 0.
"""

__docformat__ = 'reStructuredText'

import os
import re
import time
from docutils import nodes, utils, languages
from docutils import DataError
from docutils.transforms import Transform
from docutils.transforms import parts, references, misc


class Headers(Transform):

    """Process fields in a REP's initial RFC-2822 header."""

    default_priority = 360

<<<<<<< HEAD
    rep_url = 'rep-%04d.html'
=======
    rep_rst_nr = 12
    rep_url = 'rep-%04d'
>>>>>>> 1b4b1c8a
    rep_git_url = \
        'https://github.com/ros-infrastructure/rep/blob/master/rep-%04d.rst'
    rcs_keyword_substitutions = (
        (re.compile(r'\$' r'RCSfile: (.+),v \$$', re.IGNORECASE), r'\1'),
        (re.compile(r'\$[a-zA-Z]+: (.+) \$$'), r'\1'),)

    def apply(self):
        self.document.settings.rep_base_url = 'http://ros.org/reps/'

        if not len(self.document):
            # @@@ replace these DataErrors with proper system messages
            raise DataError('Document tree is empty.')
        header = self.document[0]
        if not isinstance(header, nodes.field_list) or \
                'rfc2822' not in header['classes']:
            raise DataError('Document does not begin with an RFC-2822 '
                            'header; it is not a REP.')
        rep = None
        for field in header:
            if field[0].astext().lower() == 'rep':  # should be the first field
                value = field[1].astext()
                try:
                    rep = int(value)
                    repo_url = self.rep_git_url % rep
                except ValueError:
                    rep = value
                    repo_url = None
                    msg = self.document.reporter.warning(
                        '"REP" header must contain an integer; "%s" is an '
                        'invalid value.' % rep, base_node=field)
                    msgid = self.document.set_id(msg)
                    prb = nodes.problematic(value, value or '(none)',
                                            refid=msgid)
                    prbid = self.document.set_id(prb)
                    msg.add_backref(prbid)
                    if len(field[1]):
                        field[1][0][:] = [prb]
                    else:
                        field[1] += nodes.paragraph('', '', prb)
                break
        if rep is None:
            raise DataError('Document does not contain an RFC-2822 "REP" '
                            'header.')
        if rep == 0:
            # Special processing for REP 0.
            pending = nodes.pending(REPZero)
            self.document.insert(1, pending)
            self.document.note_pending(pending)
        if len(header) < 2 or header[1][0].astext().lower() != 'title':
            raise DataError('No title!')
        for field in header:
            name = field[0].astext().lower()
            body = field[1]
            if len(body) > 1:
                raise DataError('REP header field body contains multiple '
                                'elements:\n%s' % field.pformat(level=1))
            elif len(body) == 1:
                if not isinstance(body[0], nodes.paragraph):
                    raise DataError('REP header field body may only contain '
                                    'a single paragraph:\n%s'
                                    % field.pformat(level=1))
            elif name == 'last-modified':
                date = time.strftime(
                    '%d-%b-%Y',
                    time.localtime(os.stat(self.document['source'])[8]))
                if repo_url:
                    body += nodes.paragraph(
                        '', '', nodes.reference('', date, refuri=repo_url))
            else:
                # empty
                continue
            para = body[0]
            if name == 'author':
                for node in para:
                    if isinstance(node, nodes.reference):
                        node.replace_self(mask_email(node))
            elif name == 'discussions-to':
                for node in para:
                    if isinstance(node, nodes.reference):
                        node.replace_self(mask_email(node, rep))
            elif name in ('replaces', 'replaced-by', 'requires'):
                newbody = []
                space = nodes.Text(' ')
                for refrep in re.split(',?\s+', body.astext()):
                    repno = int(refrep)
                    newbody.append(nodes.reference(
                        refrep, refrep,
                        refuri=(self.document.settings.rep_base_url
                                + self.rep_url % repno)))
                    newbody.append(space)
                para[:] = newbody[:-1]  # drop trailing space
            elif name == 'last-modified':
                utils.clean_rcs_keywords(para, self.rcs_keyword_substitutions)
                if repo_url:
                    date = para.astext()
                    para[:] = [nodes.reference('', date, refuri=repo_url)]
            elif name == 'content-type':
                rep_type = para.astext()
                uri = (self.document.settings.rep_base_url + self.rep_url
                       % self.rep_rst_nr)
                para[:] = [nodes.reference('', rep_type, refuri=uri)]
            elif name == 'version' and len(body):
                utils.clean_rcs_keywords(para, self.rcs_keyword_substitutions)


class Contents(Transform):

    """
    Insert an empty table of contents topic and a transform placeholder into
    the document after the RFC 2822 header.
    """

    default_priority = 380

    def apply(self):
        try:
            #incompatible API change in docutils
            language = languages.get_language(
                self.document.settings.language_code, None)
        except TypeError:
            language = languages.get_language(
                self.document.settings.language_code)
        name = language.labels['contents']
        title = nodes.title('', name)
        topic = nodes.topic('', title, classes=['contents'])
        name = nodes.fully_normalize_name(name)
        if not self.document.has_name(name):
            topic['names'].append(name)
        self.document.note_implicit_target(topic)
        pending = nodes.pending(parts.Contents)
        topic += pending
        self.document.insert(1, topic)
        self.document.note_pending(pending)


class TargetNotes(Transform):

    """
    Locate the "References" section, insert a placeholder for an external
    target footnote insertion transform at the end, and schedule the
    transform to run immediately.
    """

    default_priority = 520

    def apply(self):
        doc = self.document
        i = len(doc) - 1
        refsect = copyright = None
        while i >= 0 and isinstance(doc[i], nodes.section):
            title_words = doc[i][0].astext().lower().split()
            if 'references' in title_words:
                refsect = doc[i]
                break
            elif 'copyright' in title_words:
                copyright = i
            i -= 1
        if not refsect:
            refsect = nodes.section()
            refsect += nodes.title('', 'References')
            doc.set_id(refsect)
            if copyright:
                # Put the new "References" section before "Copyright":
                doc.insert(copyright, refsect)
            else:
                # Put the new "References" section at end of doc:
                doc.append(refsect)
        pending = nodes.pending(references.TargetNotes)
        refsect.append(pending)
        self.document.note_pending(pending, 0)
        pending = nodes.pending(misc.CallBack,
                                details={'callback': self.cleanup_callback})
        refsect.append(pending)
        self.document.note_pending(pending, 1)

    def cleanup_callback(self, pending):
        """
        Remove an empty "References" section.

        Called after the `references.TargetNotes` transform is complete.
        """
        if len(pending.parent) == 2:    # <title> and <pending>
            pending.parent.parent.remove(pending.parent)


class REPZero(Transform):

    """Special processing for REP 0."""

    default_priority = 760

    def apply(self):
        visitor = REPZeroSpecial(self.document)
        self.document.walk(visitor)
        self.startnode.parent.remove(self.startnode)


class REPZeroSpecial(nodes.SparseNodeVisitor):

    """
    Perform the special processing needed by REP 0:

    - Mask email addresses.

    - Link REP numbers in the second column of 4-column tables to the REPs
      themselves.
    """

    rep_url = Headers.rep_url

    def unknown_visit(self, node):
        pass

    def visit_reference(self, node):
        node.replace_self(mask_email(node))

    def visit_field_list(self, node):
        if 'rfc2822' in node['classes']:
            raise nodes.SkipNode

    def visit_tgroup(self, node):
        self.rep_table = node['cols'] == 4
        self.entry = 0

    def visit_colspec(self, node):
        self.entry += 1
        if self.rep_table and self.entry == 2:
            node['classes'].append('num')

    def visit_row(self, node):
        self.entry = 0

    def visit_entry(self, node):
        self.document.settings.rep_base_url = 'http://ros.org/reps/'

        self.entry += 1
        if self.rep_table and self.entry == 2 and len(node) == 1:
            node['classes'].append('num')
            p = node[0]
            if isinstance(p, nodes.paragraph) and len(p) == 1:
                text = p.astext()
                try:
                    rep = int(text)
                    ref = (self.document.settings.rep_base_url
                           + self.rep_url % rep)
                    p[0] = nodes.reference(text, text, refuri=ref)
                except ValueError:
                    pass


non_masked_addresses = ('reps@python.org',
                        'ros-users@code.ros.org',
                        'ros-developers@code.ros.org')


def mask_email(ref, repno=None):
    """
    Mask the email address in `ref` and return a replacement node.

    `ref` is returned unchanged if it contains no email address.

    For email addresses such as "user@host", mask the address as "user at
    host" (text) to thwart simple email address harvesters (except for those
    listed in `non_masked_addresses`).  If a REP number (`repno`) is given,
    return a reference including a default email subject.
    """
    if ref.hasattr('refuri') and ref['refuri'].startswith('mailto:'):
        if ref['refuri'][8:] in non_masked_addresses:
            replacement = ref[0]
        else:
            replacement_text = ref.astext().replace('@', '&#32;&#97;t&#32;')
            replacement = nodes.raw('', replacement_text, format='html')
        if repno is None:
            return replacement
        else:
            ref['refuri'] += '?subject=REP%%20%s' % repno
            ref[:] = [replacement]
            return ref
    else:
        return ref<|MERGE_RESOLUTION|>--- conflicted
+++ resolved
@@ -28,12 +28,8 @@
 
     default_priority = 360
 
-<<<<<<< HEAD
+    rep_rst_nr = 12
     rep_url = 'rep-%04d.html'
-=======
-    rep_rst_nr = 12
-    rep_url = 'rep-%04d'
->>>>>>> 1b4b1c8a
     rep_git_url = \
         'https://github.com/ros-infrastructure/rep/blob/master/rep-%04d.rst'
     rcs_keyword_substitutions = (
